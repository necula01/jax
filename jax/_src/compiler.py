# Copyright 2018 The JAX Authors.
#
# Licensed under the Apache License, Version 2.0 (the "License");
# you may not use this file except in compliance with the License.
# You may obtain a copy of the License at
#
#     https://www.apache.org/licenses/LICENSE-2.0
#
# Unless required by applicable law or agreed to in writing, software
# distributed under the License is distributed on an "AS IS" BASIS,
# WITHOUT WARRANTIES OR CONDITIONS OF ANY KIND, either express or implied.
# See the License for the specific language governing permissions and
# limitations under the License.

# Interface to the compiler

from __future__ import annotations

from collections.abc import Sequence
import logging
import os
import tempfile
import time
from typing import Any, Callable
import warnings

from jax._src import cache_key as cache_key_type
from jax._src import compilation_cache
from jax._src import config as config
from jax._src import distributed
from jax._src import lib
from jax._src import monitoring
from jax._src import path as pathlib
from jax._src import profiler
from jax._src import traceback_util
from jax._src.interpreters import mlir
<<<<<<< HEAD
from jax._src.lib import xla_client as xc
from jax._src.lib import xla_extension_version
=======
>>>>>>> df6758f0
from jax._src.lib import version as jaxlib_version
from jax._src.lib import xla_client as xc
from jax._src.lib.mlir import ir
import numpy as np


_DISABLE_MOST_OPTIMIZATIONS = config.bool_flag(
    'jax_disable_most_optimizations',
    config.bool_env('JAX_DISABLE_MOST_OPTIMIZATIONS', False),
    'Try not to do much optimization work. This can be useful if the cost of '
    'optimization is greater than that of running a less-optimized program.')

_COMPILER_DETAILED_LOGGING_MIN_OPS = config.int_flag(
    "jax_compiler_detailed_logging_min_ops",
    config.int_env("JAX_COMPILER_DETAILED_LOGGING_MIN_OPS", 10),
    help=(
        'How big should a module be in MLIR operations before JAX enables '
        'detailed compiler logging? The intent of this flag is to suppress '
        'detailed logging for small/uninteresting computations.'
    ),
)

# The special XLA-AutoFDO profile version that indicates that a profile is not
# available and retrieval should not be attempted.
_NO_PROFILE_DONT_RETRIEVE = -1

traceback_util.register_exclusion(__file__)

CompileOptions = xc.CompileOptions

logger = logging.getLogger(__name__)


# Will be monkeypatched with the function that gets the XLA-AutoFDO profile
# version. The default (-1) takes care of errors.
# TODO(b/289098047): consider refactoring this interface.
def get_latest_profile_version(backend: xc.Client) -> int:
  del backend
  return -1


def _walk_operations(op, k):
  k -= 1
  if k < 0:
    return k
  for region in op.regions:
    for block in region:
      for child_op in block:
        k = _walk_operations(child_op, k)
        if k < 0:
          return k
  return k


def use_detailed_logging(module: ir.Module) -> bool:
  """Returns 'true' if detailed logging should be enabled for 'module'."""
  bound = _COMPILER_DETAILED_LOGGING_MIN_OPS.value
  return _walk_operations(module.operation, bound) < 0


def log_persistent_cache_hit(module_name: str, cache_key: str) -> None:
  hit_log_priority = (logging.WARNING if config.log_compiles.value
                      else logging.DEBUG)
  logger.log(hit_log_priority, "Persistent compilation cache hit for '%s' with key %r",
             module_name, cache_key)


def log_persistent_cache_miss(module_name: str, cache_key: str) -> None:
  miss_log_priority = (logging.WARNING
                        if config.explain_cache_misses.value
                        and compilation_cache.is_persistent_cache_enabled()
                        else logging.DEBUG)
  # all caps to match the tracing cache "TRACING CACHE MISS"
  logger.log(miss_log_priority, "PERSISTENT COMPILATION CACHE MISS for '%s' with key %r",
             module_name, cache_key)


def get_compile_options(
    num_replicas: int,
    num_partitions: int,
    device_assignment=None,
    use_spmd_partitioning: bool = True,
    use_shardy_partitioner: bool = False,
    use_auto_spmd_partitioning: bool = False,
    auto_spmd_partitioning_mesh_shape: list[int] | None = None,
    auto_spmd_partitioning_mesh_ids: list[int] | None = None,
    env_options_overrides: dict[str, str] | None = None,
    fdo_profile: bytes | None = None,
    detailed_logging: bool = True,
    backend: xc.Client | None = None,
) -> xc.CompileOptions:
  """Returns the compile options to use, as derived from flag values.

  Args:
    num_replicas: Number of replicas for which to compile.
    num_partitions: Number of partitions for which to compile.
    device_assignment: Optional ndarray of jax devices indicating the assignment
      of logical replicas to physical devices (default inherited from
      xla_client.CompileOptions). Must be consistent with `num_replicas` and
      `num_partitions`.
    use_spmd_partitioning: boolean indicating whether to enable SPMD or MPMD
      partitioning in XLA.
    use_shardy_partitioner: boolean indicating whether to use the Shardy
      partitioner in XLA. Shardy is a new open sourced propagation framework for
      MLIR. Currently Shardy is experimental in JAX. See
      www.github.com/openxla/shardy.
    use_auto_spmd_partitioning: boolean indicating whether to automatically
      generate XLA shardings for SPMD partitioner.
    auto_spmd_partitioning_mesh_shape: device mesh shape used to create
      auto_spmd_partitioning search space.
    auto_spmd_partitioning_mesh_ids: device ids used to create
      auto_spmd_partitioning search space.
    env_options_overrides: dict of additional options parsed by the compiler
    fdo_profile: Optional profile for feedback-directed optimization passed to
      XLA.
    detailed_logging: Is this an "interesting" computation about which XLA would
      be wise to log compilation information?
    backend: the client, if available.
  """
  compile_options = xc.CompileOptions()
  compile_options.num_replicas = num_replicas
  compile_options.num_partitions = num_partitions
  build_options = compile_options.executable_build_options
  build_options.use_spmd_partitioning = use_spmd_partitioning
  build_options.use_auto_spmd_partitioning = use_auto_spmd_partitioning
  build_options.use_shardy_partitioner = use_shardy_partitioner
  if fdo_profile is not None:
    build_options.fdo_profile = fdo_profile
  if use_auto_spmd_partitioning:
    build_options.auto_spmd_partitioning_mesh_shape = auto_spmd_partitioning_mesh_shape or []
    build_options.auto_spmd_partitioning_mesh_ids = auto_spmd_partitioning_mesh_ids or []
  if device_assignment is not None:
    logger.debug(
        'get_compile_options: num_replicas=%s num_partitions=%s device_assignment=%s',
        num_replicas, num_partitions, device_assignment)
    device_assignment = np.array(device_assignment)

    # Allow 1D device assignment if num_partitions is 1.
    if (device_assignment.ndim == 1) and (num_partitions == 1):
      device_assignment = device_assignment[:, None]

    if num_replicas != device_assignment.shape[0]:
      msg = 'device_assignment does not match num_replicas: {} vs {}.'
      raise ValueError(msg.format(device_assignment, num_replicas))

    if num_partitions != device_assignment.shape[1]:
      msg = 'device_assignment does not match num_partitions: {} vs {}.'
      raise ValueError(msg.format(device_assignment, num_partitions))

    if device_assignment.dtype == object:
      device_assignment = np.vectorize(lambda d: d.id, otypes=[int])(
          device_assignment)
    device_assignment = xc.DeviceAssignment.create(device_assignment)
    assert device_assignment.replica_count() == num_replicas
    assert device_assignment.computation_count() == num_partitions
    compile_options.device_assignment = device_assignment

  if xla_extension_version >= 294:
    build_options.exec_time_optimization_effort = config.exec_time_optimization_effort.value
    build_options.memory_fitting_effort = config.memory_fitting_effort.value

  if env_options_overrides is not None:
    # Some overrides are passed directly on build_options.
    overrides_on_build_options = [
        'exec_time_optimization_effort', 'memory_fitting_effort']
    env_options_overrides = dict(env_options_overrides)
    for name in overrides_on_build_options:
      if name in env_options_overrides:
        setattr(build_options, name, env_options_overrides.pop(name))
    compile_options.env_option_overrides = list(env_options_overrides.items())

  debug_options = compile_options.executable_build_options.debug_options
  if lib.cuda_path is not None:
    debug_options.xla_gpu_cuda_data_dir = lib.cuda_path

  if _DISABLE_MOST_OPTIMIZATIONS.value:
    debug_options.xla_backend_optimization_level = 0
    debug_options.xla_llvm_disable_expensive_passes = True
    debug_options.xla_test_all_input_layouts = False

  if not config.enable_remat_opt_pass.value:
    debug_options.xla_disable_hlo_passes = "rematerialization"

  # XLA-AutoFDO profile version: precedence order is:
  # 1. Whatever --jax_xla_profile_version is set to.
  # 2. If --jax_xla_profile_version is not set (i.e., 0), call the function
  #    set in get_latest_profile_version and use the return value if non-zero.
  #    If the function returns 0, set -1; this is an error.
  # -1 indicates that no attempt should be made to retrieve the latest profile
  # later on.
  jax_xla_profile_version = config.jax_xla_profile_version.value
  if jax_xla_profile_version > 0:
    compile_options.profile_version = jax_xla_profile_version
    logger.debug("get_compile_options XLA-AutoFDO profile: " +
                 "using JAX XLA profile version %d from flag",
                 jax_xla_profile_version)
  else:
    compile_options.profile_version = _NO_PROFILE_DONT_RETRIEVE
    if backend is None:
      logging.info("get_compile_options: no backend supplied; "
                   "disabling XLA-AutoFDO profile")
    else:
      fdo_profile_version = get_latest_profile_version(backend)
      if fdo_profile_version != 0:
        compile_options.profile_version = fdo_profile_version
        logger.debug("get_compile_options XLA-AutoFDO profile: " +
                     "using XLA-AutoFDO profile version %d",
                     fdo_profile_version)
      else:
        logger.error("get_compile_options XLA-AutoFDO profile: " +
                     "XLA-AutoFDO profile version is 0; this should not happen")

  debug_options.xla_detailed_logging = detailed_logging

  # If persistent cache is enabled, also enable additional XLA caching features.
  if compilation_cache.is_persistent_cache_enabled() and jaxlib_version > (0, 4, 35):
    # compilation_cache_dir can't be None here, but the type checker is a bit
    # strict.
    path = pathlib.Path(config.compilation_cache_dir.value or "")
    enabled_flags = config.persistent_cache_enable_xla_caches.value or ""

    if enabled_flags == "all" or "xla_gpu_kernel_cache_file" in enabled_flags:
      kernel_cache_path = path / "xla_gpu_kernel_cache_file"
      debug_options.xla_gpu_kernel_cache_file = str(kernel_cache_path)
      # This option is required to use the kernel cache.
      debug_options.xla_gpu_enable_llvm_module_compilation_parallelism = True
      logger.debug("Enabling XLA kernel cache at '%s'", kernel_cache_path)

    if enabled_flags == "all" or "xla_gpu_per_fusion_autotune_cache_dir" in enabled_flags:
      autotune_cache_path = path / "xla_gpu_per_fusion_autotune_cache_dir"
      debug_options.xla_gpu_per_fusion_autotune_cache_dir = str(autotune_cache_path)
      logger.debug("Enabling XLA autotuning cache at '%s'", autotune_cache_path)

      # Set caching mode so that only process 0 can write to the cache.
      if distributed.global_state.process_id == 0:
        debug_options.xla_gpu_experimental_autotune_cache_mode = xc.AutotuneCacheMode.UPDATE
      else:
        debug_options.xla_gpu_experimental_autotune_cache_mode = xc.AutotuneCacheMode.READ

  return compile_options


@profiler.annotate_function
def backend_compile(
    backend: xc.Client,
    module: ir.Module,
    options: xc.CompileOptions,
    host_callbacks: Sequence[Any],
) -> xc.LoadedExecutable:
  # Convert ir.Module to a string representation, unless the backend
  # explicitly flags the ability to handle a module directly (avoiding the
  # overhead of back and forth conversions).
  # TODO(slebedev): Change the backend.compile() to accept ir.Module.
  built_c: Any
  if getattr(backend, "needs_str_ir", True):
    built_c = mlir.module_to_bytecode(module)
  else:
    built_c = module

  try:
    # we use a separate function call to ensure that XLA compilation appears
    # separately in Python profiling results
    if host_callbacks:
      return backend.compile(
          built_c, compile_options=options, host_callbacks=host_callbacks
      )
    # Some backends don't have `host_callbacks` option yet
    # TODO(sharadmv): remove this fallback when all backends allow `compile`
    # to take in `host_callbacks`
    return backend.compile(built_c, compile_options=options)
  except xc.XlaRuntimeError as e:
    for error_handler in _XLA_RUNTIME_ERROR_HANDLERS:
      handler_result = error_handler(e)
      if handler_result is not None:
        raise handler_result from e
    raise e


_XLA_RUNTIME_ERROR_HANDLERS = []


def register_xla_runtime_error_handler(
    handler_fn: Callable[[xc.XlaRuntimeError], Exception | None],
):
  """Registers a custom exception handler for XLA runtime errors.

  Registering a custom handler allows re-raising a more informative exception
  after encountering an XLARuntimeError.

  Args:
    handler_fn: A function which returns a new exception to replace the original
      XLA runtime error, or None if the original error should be propagated.

  Returns:
    A new exception or None.
  """
  _XLA_RUNTIME_ERROR_HANDLERS.append(handler_fn)


def compile_or_get_cached(
    backend: xc.Client,
    computation: ir.Module,
    devices: np.ndarray,
    compile_options: xc.CompileOptions,
    host_callbacks: Sequence[Any],
    pgle_profiler: profiler.PGLEProfiler | None = None,
) -> xc.LoadedExecutable:
  sym_name = computation.operation.attributes['sym_name']
  module_name = ir.StringAttr(sym_name).value

  if dumped_to := mlir.dump_module_to_file(computation, "compile"):
    logging.info("Dumped the module to %s.", dumped_to)

  use_compilation_cache = compilation_cache.is_cache_used(backend)

  if not use_compilation_cache:
    return backend_compile(backend, computation, compile_options,
                           host_callbacks)

  monitoring.record_event('/jax/compilation_cache/compile_requests_use_cache')

  try:
    if config.remove_custom_partitioning_ptr_from_cache_key.value:
      ignore_callbacks = cache_key_type.IgnoreCallbacks.CUSTOM_PARTITIONING
    else:
      ignore_callbacks = cache_key_type.IgnoreCallbacks.NO

    cache_key = compilation_cache.get_cache_key(
        computation,
        devices,
        compile_options,
        backend,
        ignore_callbacks=ignore_callbacks,
    )
  except xc._xla.XlaRuntimeError as ex:
    logger.error("compile_or_get_cached: unable to generate cache key, "
                 "skipping the cache: %s", ex)
    return backend_compile(backend, computation, compile_options,
                           host_callbacks)

  is_multi_process = (
      len({device.process_index for device in devices.flatten()}) > 1)
  min_device_process_id = (
      min(devices.flatten(), key=lambda device: device.id).process_index)

  # When PGLE is enabled there might be 3 types of situations:
  # 1. PGLE profiled module (the one which was recompiled with FDO profile) is
  # in the persistent cache. In this case the module should be returned from
  # cache and PGLE should be disabled for this module. Is module is stored in
  # the persistent cache under the "pgle_profiled_module_key" which calculated
  # with replacing FDO profile with flag which identify that module were PGLE
  # profiled.
  # 2. PGLE profiled module is not in the persistent cache and the module is
  # getting built with an FDO profile. In this case we need to share FDO profile
  # with other processes and store the result under the
  # "pgle_profiled_module_key" so later in case 1 we will be able to find the
  # module.
  # 3. PGLE profiled module is not in the persistent cache and the module is
  # getting compiled to be PGLEd (FDO profile is empty). In this case we need to
  # simply return the non-PGLE profiled module from the persistent cache.
  if (config.enable_pgle.value
      and config.pgle_profiling_runs.value > 0):
    fdo_profile = compile_options.executable_build_options.fdo_profile
    compile_options.executable_build_options.fdo_profile = b"pgle profiled"

    pgle_profiled_module_key = compilation_cache.get_cache_key(
        computation,
        devices,
        compile_options,
        backend,
        cache_key_type.IgnoreCallbacks.ALL,
    )
    compile_options.executable_build_options.fdo_profile = fdo_profile

    if _is_executable_in_cache(backend, pgle_profiled_module_key):
      # Load PGLE profiled module from the persistent cache.
      cache_key = pgle_profiled_module_key
      if pgle_profiler is not None:
        pgle_profiler.disable()
    elif fdo_profile is not None and len(fdo_profile) > 0:
      # Store module under PGLE profiled module cache key.
      cache_key = pgle_profiled_module_key
      if is_multi_process and distributed.global_state.client is not None:
        compile_options.executable_build_options.fdo_profile = _share_fdo_profiles(
          computation, devices, compile_options, backend,
          distributed.global_state.client,
          min_device_process_id
        )
      else:
        compile_options.executable_build_options.fdo_profile = fdo_profile
        logger.debug(
            "Compiling module %s with FDO profile: %s",
            module_name,
            compile_options.executable_build_options.fdo_profile,
        )

  cache_retrieval_start = time.monotonic()
  retrieved_executable, retrieved_compile_time = _cache_read(
      module_name, cache_key, compile_options, backend)
  cache_retrieval_time = time.monotonic() - cache_retrieval_start

  if retrieved_executable is not None:
    assert retrieved_compile_time is not None
    log_persistent_cache_hit(module_name, cache_key)

    monitoring.record_event('/jax/compilation_cache/cache_hits')
    monitoring.record_event_duration_secs(
        '/jax/compilation_cache/compile_time_saved_sec',
        retrieved_compile_time - cache_retrieval_time)

    monitoring.record_event_duration_secs(
        "/jax/compilation_cache/cache_retrieval_time_sec", cache_retrieval_time)

    return retrieved_executable
  elif (
      config.share_binary_between_hosts.value
      and is_multi_process
      and distributed.global_state.client is not None
      # Host callbacks are currently baked into the HLO module so we cant share
      # them.
      and len(host_callbacks) == 0
  ):
    log_persistent_cache_miss(module_name, cache_key)
    return _compile_and_share_module(
        backend,
        computation,
        compile_options,
        host_callbacks,
        distributed.global_state.client,
        module_name,
        cache_key,
        min_device_process_id
    )
  elif (
      config.share_autotune_config_between_hosts.value
      and is_multi_process
      and distributed.global_state.client is not None
  ):
    log_persistent_cache_miss(module_name, cache_key)
    return _compile_and_write_autotune_config(
        backend,
        computation,
        compile_options,
        host_callbacks,
        distributed.global_state.client,
        module_name,
        cache_key,
        min_device_process_id
    )
  else:
    log_persistent_cache_miss(module_name, cache_key)
    return _compile_and_write_cache(
        backend,
        computation,
        compile_options,
        host_callbacks,
        module_name,
        cache_key,
    )

# The process that has the lowest device ID should share FDO profile before
# compilation with other processes.
def _share_fdo_profiles(
    computation: ir.Module,
    devices: np.ndarray,
    compile_options: xc.CompileOptions,
    backend: xc.Client,
    global_client: lib.xla_extension.DistributedRuntimeClient,
    min_process_id
) -> bytes | None:
  sym_name = computation.operation.attributes['sym_name']
  module_name = ir.StringAttr(sym_name).value
  fdo_profile = compile_options.executable_build_options.fdo_profile
  if fdo_profile is None or len(fdo_profile) == 0:
    return fdo_profile

  compile_options.executable_build_options.fdo_profile = b""
  profile_key = (
      compilation_cache.get_cache_key(
          computation,
          devices,
          compile_options,
          backend,
          cache_key_type.IgnoreCallbacks.ALL,
      )
      + "_fdo_sync"
  )
  if profile_key in _share_fdo_profiles.modules_profiles:
    return _share_fdo_profiles.modules_profiles[profile_key]

  share_timeout = config.share_binary_between_hosts_timeout_ms.value
  if distributed.global_state.process_id == min_process_id:
    logger.debug(
        "Sharing FDO profile: %s. For module %s. Process %d.",
        fdo_profile,
        module_name,
        min_process_id,
    )
    global_client.key_value_set_bytes(profile_key, fdo_profile)
  else:
    logger.debug(
        "Waiting for FDO profile: %s. For module %s. Should be set by process %d.",
        fdo_profile,
        module_name,
        min_process_id,
    )
    fdo_profile = global_client.blocking_key_value_get_bytes(
        profile_key, share_timeout
    )

  _share_fdo_profiles.modules_profiles[profile_key] = fdo_profile
  return fdo_profile


_share_fdo_profiles.modules_profiles = {}


# The process with the first_process_id should compile the module and write an
# autotune config to the K-V storage.
def _compile_and_write_autotune_config(
    backend: xc.Client,
    computation: ir.Module,
    compile_options: xc.CompileOptions,
    host_callbacks: Sequence[Any],
    global_client: lib.xla_extension.DistributedRuntimeClient,
    module_name: str,
    cache_key: str,
    first_process_id: int
) -> xc.LoadedExecutable:
  share_timeout = config.share_binary_between_hosts_timeout_ms.value
  debug_options = compile_options.executable_build_options.debug_options

  if _compile_and_write_autotune_config.autotune_configs_dir is None:
    _compile_and_write_autotune_config.autotune_configs_dir = tempfile.mkdtemp()

  autotune_tmp_file = os.path.join(
      _compile_and_write_autotune_config.autotune_configs_dir, cache_key
  )

  if os.path.exists(autotune_tmp_file):
    logger.debug(
        "Compiling module: %s. Use existing autotune config file: %s",
        module_name,
        autotune_tmp_file,
    )
    debug_options.xla_gpu_load_autotune_results_from = autotune_tmp_file
    return _compile_and_write_cache(
        backend,
        computation,
        compile_options,
        host_callbacks,
        module_name,
        cache_key,
    )

  if distributed.global_state.process_id == first_process_id:
    debug_options.xla_gpu_dump_autotune_results_to = autotune_tmp_file
    logger.debug("Process %d compiling and dumping autotune for module: %s",
                 first_process_id, module_name)
    executable = _compile_and_write_cache(
        backend,
        computation,
        compile_options,
        host_callbacks,
        module_name,
        cache_key,
    )

    logger.debug(
        "Writing autotune config for module %s to %s",
        module_name,
        autotune_tmp_file,
    )
    with open(autotune_tmp_file, "rb") as f:
      autotune_config = f.read()

    autotune_config = compilation_cache.compress_executable(autotune_config)
    global_client.key_value_set_bytes(cache_key, autotune_config)
    logger.debug(
        "Autotune config for module %s with size %d shared by cache_key %s",
        module_name,
        len(autotune_config),
        cache_key,
    )
  else:
    logger.debug(
        "Compiling module %s, waiting for config to be shared by cache_key %s"
        "from process %d",
        module_name,
        cache_key,
        first_process_id
    )
    autotune_config = global_client.blocking_key_value_get_bytes(
        cache_key, share_timeout
    )

    logger.debug(
        "Received autotune config for module %s of size %d",
        module_name,
        len(autotune_config),
    )
    autotune_config = compilation_cache.decompress_executable(autotune_config)
    with open(autotune_tmp_file, "wb") as f:
      f.write(autotune_config)

    logger.debug(
        "Compiling module %s, using autotune config from %s",
        module_name,
        autotune_tmp_file,
    )
    debug_options.xla_gpu_load_autotune_results_from = autotune_tmp_file
    executable = _compile_and_write_cache(
        backend,
        computation,
        compile_options,
        host_callbacks,
        module_name,
        cache_key,
    )
  return executable

_compile_and_write_autotune_config.autotune_configs_dir = None

# The process with the first_process_id should compile the module and write it
# to the K-V storage.
def _compile_and_share_module(
    backend: xc.Client,
    computation: ir.Module,
    compile_options: xc.CompileOptions,
    host_callbacks: Sequence[Any],
    global_client: lib.xla_extension.DistributedRuntimeClient,
    module_name: str,
    cache_key: str,
    first_process_id: int
) -> xc.LoadedExecutable:
  share_timeout = config.share_binary_between_hosts_timeout_ms.value

  if cache_key in _compile_and_share_module.modules_cache:
    return _compile_and_share_module.modules_cache[cache_key]

  if distributed.global_state.process_id == first_process_id:
    logger.debug("Process %d compiling and sharing module: %s",
                 first_process_id, module_name)
    executable = _compile_and_write_cache(
        backend,
        computation,
        compile_options,
        host_callbacks,
        module_name,
        cache_key,
    )
    serialized_executable = backend.serialize_executable(executable)
    serialized_executable = compilation_cache.compress_executable(
        serialized_executable
    )
    global_client.key_value_set_bytes(cache_key, serialized_executable)
  else:
    logger.debug("Waiting for module: %s from process %d", module_name,
                 first_process_id)
    serialized_executable = global_client.blocking_key_value_get_bytes(
        cache_key, share_timeout
    )
    serialized_executable = compilation_cache.decompress_executable(
        serialized_executable
    )
    executable = backend.deserialize_executable(
        serialized_executable, compile_options
    )

  _compile_and_share_module.modules_cache[cache_key] = executable
  return executable

_compile_and_share_module.modules_cache = {}

def _compile_and_write_cache(
    backend: xc.Client,
    computation: ir.Module,
    compile_options: xc.CompileOptions,
    host_callbacks: Sequence[Any],
    module_name: str,
    cache_key: str,
) -> xc.LoadedExecutable:
  start_time = time.monotonic()
  executable = backend_compile(
      backend, computation, compile_options, host_callbacks
  )
  compile_time = time.monotonic() - start_time
  _cache_write(
      cache_key, compile_time, module_name, backend, executable, host_callbacks
  )
  return executable

def _is_executable_in_cache(backend, cache_key) -> bool:
  """Checks if executable is presented in cache on a given key
  """
  try:
    return compilation_cache.is_executable_in_cache(backend, cache_key)
  except Exception as ex:
    if config.raise_persistent_cache_errors.value:
      raise
    warnings.warn(
        f"Error reading persistent compilation cache entry for "
        f"'{cache_key}': {type(ex).__name__}: {ex}")
    return False


def _cache_read(
    module_name: str, cache_key: str, compile_options: xc.CompileOptions,
    backend: xc.Client
) -> tuple[xc.LoadedExecutable | None, int | None]:
  """Looks up the `computation` and it's compilation time in the persistent
  compilation cache repository.
  """
  try:
    return compilation_cache.get_executable_and_time(
        cache_key, compile_options, backend)
  except Exception as ex:
    if config.raise_persistent_cache_errors.value:
      raise
    warnings.warn(
        f"Error reading persistent compilation cache entry for "
        f"'{module_name}': {type(ex).__name__}: {ex}")
    return None, None


def _cache_write(cache_key: str,
                 compile_time_secs: float,
                 module_name: str,
                 backend: xc.Client, executable: xc.LoadedExecutable,
                 host_callbacks: Sequence[Any]) -> None:
  """Writes the `serialized_computation` and its compilation time to the
  persistent compilation cache repository.
  """
  # Only write cache entries from the first process. Otherwise we create
  # problems with contention for writes on some filesystems, e.g., GCS.
  log_priority = (logging.WARNING
                  if config.explain_cache_misses.value
                  and compilation_cache.is_persistent_cache_enabled()
                  else logging.DEBUG)
  if distributed.global_state.process_id != 0:
    logger.log(log_priority,
               "Not writing persistent cache entry since process_id != 0")
    return

  if host_callbacks:
    logger.log(
        log_priority,
        "Not writing persistent cache entry for '%s' because it uses host "
        "callbacks (e.g. from jax.debug.print or breakpoint)", module_name)
    return

  min_compile_time = config.persistent_cache_min_compile_time_secs.value
  if compile_time_secs < min_compile_time:
    logger.log(
        log_priority,
        "Not writing persistent cache entry for '%s' because it took < %.2f "
        "seconds to compile (%.2fs)", module_name, min_compile_time,
        compile_time_secs)
    return
  else:
    logger.debug(
        "'%s' took at least %.2f seconds to compile (%.2fs)",
        module_name, min_compile_time, compile_time_secs)

  try:
    compilation_cache.put_executable_and_time(
        cache_key, module_name, executable, backend, int(compile_time_secs))
  except Exception as ex:
    if config.raise_persistent_cache_errors.value:
      raise
    warnings.warn(
        f"Error writing persistent compilation cache entry for "
        f"'{module_name}': {type(ex).__name__}: {ex}")<|MERGE_RESOLUTION|>--- conflicted
+++ resolved
@@ -34,13 +34,9 @@
 from jax._src import profiler
 from jax._src import traceback_util
 from jax._src.interpreters import mlir
-<<<<<<< HEAD
+from jax._src.lib import version as jaxlib_version
 from jax._src.lib import xla_client as xc
 from jax._src.lib import xla_extension_version
-=======
->>>>>>> df6758f0
-from jax._src.lib import version as jaxlib_version
-from jax._src.lib import xla_client as xc
 from jax._src.lib.mlir import ir
 import numpy as np
 
